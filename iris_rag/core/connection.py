--- conflicted
+++ resolved
@@ -72,18 +72,6 @@
         try:
             logger.info(f"Establishing connection for backend '{backend_name}' using DBAPI")
             
-<<<<<<< HEAD
-            import iris
-            
-            # Create connection using the imported module
-            connection = iris.connect(
-                hostname=db_config["host"],
-                port=db_config["port"],
-                namespace=db_config["namespace"],
-                username=db_config["username"],
-                password=db_config["password"]
-            )
-=======
             # Use the existing database utility instead of direct DBAPI imports
             from common.iris_dbapi_connector import get_iris_dbapi_connection
             
@@ -92,7 +80,6 @@
             
             if connection is None:
                 raise ConnectionError("IRIS connection utility returned None")
->>>>>>> 64c8c6bb
             
             self._connections[backend_name] = connection
             return connection
