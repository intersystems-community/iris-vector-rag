"""
Vector SQL Utilities for IRIS Database

This module encapsulates workarounds for InterSystems IRIS SQL vector operations limitations.
It provides helper functions that RAG pipelines can use to safely construct SQL queries
with vector operations.

Key IRIS SQL Limitations Addressed:

1. TO_VECTOR() Function Rejects Parameter Markers:
   The TO_VECTOR() function does not accept parameter markers (?, :param, or :%qpar),
   which are standard in SQL for safe query parameterization.

2. TOP/FETCH FIRST Clauses Cannot Be Parameterized:
   The TOP and FETCH FIRST clauses, essential for limiting results in vector similarity
   searches, do not accept parameter markers.

3. Client Drivers Rewrite Literals:
   Python, JDBC, and other client drivers replace embedded literals with :%qpar(n)
   even when no parameter list is supplied, creating misleading parse errors.

These limitations force developers to use string interpolation instead of parameterized
queries, which introduces potential security risks. This module provides functions to
validate inputs and safely construct SQL queries using string interpolation.

For more details on these limitations, see docs/IRIS_SQL_VECTOR_OPERATIONS.md
"""

import logging
import re
from typing import Any, List, Tuple

logger = logging.getLogger(__name__)


def validate_vector_string(vector_string: str) -> bool:
    """
    Validates that a vector string contains a valid vector format.
    Allows negative numbers and scientific notation while preventing SQL injection.
    
    Args:
        vector_string: The vector string to validate, typically in format "[0.1,-0.2,...]"
        
    Returns:
        bool: True if valid vector format, False otherwise

    Example:
        >>> validate_vector_string("[0.1,-0.2,3.5e-4]")
        True
        >>> validate_vector_string("'; DROP TABLE users; --")
        False
    """
    # Check basic structure
    stripped = vector_string.strip()
    if not (stripped.startswith('[') and stripped.endswith(']')):
        return False
    
    # Extract content between brackets
    content = stripped[1:-1]
    if not content.strip():
        return False
    
    # Validate each number
    parts = content.split(',')
    for part in parts:
        try:
            float(part.strip())
        except ValueError:
            return False
    
    # Check for SQL injection patterns
    if re.search(r'(DROP|DELETE|INSERT|UPDATE|SELECT|;|--)', vector_string, re.IGNORECASE):
        return False
    
    return True


def validate_top_k(top_k: Any) -> bool:
    """
    Validates that top_k is a positive integer.
    This is important for security when using string interpolation.

    Args:
        top_k: The value to validate

    Returns:
        bool: True if top_k is a positive integer, False otherwise

    Example:
        >>> validate_top_k(10)
        True
        >>> validate_top_k(0)
        False
        >>> validate_top_k("10; DROP TABLE users; --")
        False
    """
    if not isinstance(top_k, int):
        return False
    return top_k > 0


def format_vector_search_sql(
    table_name: str,
    vector_column: str,
    vector_string: str,
    embedding_dim: int,
    top_k: int,
    id_column: str = "doc_id",
    content_column: str = "text_content",
    additional_where: str = None
) -> str:
    """
    Constructs a SQL query for vector search using string interpolation.
    Validates inputs to prevent SQL injection.

    Args:
        table_name: The name of the table to search
        vector_column: The name of the column containing vector embeddings
        vector_string: The vector string to search for, in format "[0.1,0.2,...]"
        embedding_dim: The dimension of the embedding vectors
        top_k: The number of results to return
        id_column: The name of the ID column (default: "doc_id")
        content_column: The name of the content column (default: "text_content")
                        Set to None if you don't want to include content in results
        additional_where: Additional WHERE clause conditions (default: None)

    Returns:
        str: The formatted SQL query string

    Raises:
        ValueError: If any of the inputs fail validation

    Example:
        >>> format_vector_search_sql(
        ...     "SourceDocuments",
        ...     "embedding",
        ...     "[0.1,0.2,0.3]",
        ...     768,
        ...     10,
        ...     "doc_id",
        ...     "text_content"
        ... )
        'SELECT TOP 10 doc_id, text_content,
            VECTOR_COSINE(embedding, TO_VECTOR('[0.1,0.2,0.3]', 'DOUBLE', 768)) AS score
         FROM SourceDocuments
         WHERE embedding IS NOT NULL
         ORDER BY score DESC'
    """
    # Validate table_name to prevent SQL injection (allow schema.table format)
    if not re.match(r'^[a-zA-Z0-9_]+(\.[a-zA-Z0-9_]+)?$', table_name):
        raise ValueError(f"Invalid table name: {table_name}")

    # Validate column names to prevent SQL injection
    for col in [vector_column, id_column]:
        if not re.match(r'^[a-zA-Z0-9_]+$', col):
            raise ValueError(f"Invalid column name: {col}")

    if content_column and not re.match(r'^[a-zA-Z0-9_]+$', content_column):
        raise ValueError(f"Invalid content column name: {content_column}")

    # Validate vector_string
    if not validate_vector_string(vector_string):
        raise ValueError(f"Invalid vector string: {vector_string}")

    # Validate embedding_dim
    if not isinstance(embedding_dim, int) or embedding_dim <= 0:
        raise ValueError(f"Invalid embedding dimension: {embedding_dim}")

    # Validate top_k
    if not validate_top_k(top_k):
        raise ValueError(f"Invalid top_k value: {top_k}")

    # Construct the SELECT clause
    select_clause = f"SELECT TOP {top_k} {id_column}"
    if content_column:
        select_clause += f", {content_column}"
    select_clause += f", VECTOR_COSINE({vector_column}, TO_VECTOR('{vector_string}', 'FLOAT', {embedding_dim})) AS score"

    # Construct the WHERE clause
    where_clause = f"WHERE {vector_column} IS NOT NULL"
    if additional_where:
        where_clause += f" AND ({additional_where})"

    # Construct the full SQL query
    sql = f"""
        {select_clause}
        FROM {table_name}
        {where_clause}
        ORDER BY score DESC
    """

    return sql


def format_vector_search_sql_with_params(
    table_name: str,
    vector_column: str,
    embedding_dim: int,
    top_k: int,
    id_column: str = "doc_id",
    content_column: str = "text_content",
    additional_where: str = None
) -> str:
    """
    Constructs a SQL query for vector search using parameter placeholders.
    This version works with both DBAPI and JDBC by using TO_VECTOR(?, FLOAT).
    
    Args:
        table_name: The name of the table to search
        vector_column: The name of the column containing vector embeddings
        embedding_dim: The dimension of the embedding vectors (for documentation)
        top_k: The number of results to return
        id_column: The name of the ID column (default: "doc_id")
        content_column: The name of the content column (default: "text_content")
        additional_where: Additional WHERE clause conditions (default: None)
        
    Returns:
        str: The formatted SQL query string with ? placeholder
    """
    # Validate inputs (reuse existing validation)
    if not re.match(r'^[a-zA-Z0-9_]+(\.[a-zA-Z0-9_]+)?$', table_name):
        raise ValueError(f"Invalid table name: {table_name}")
    
    for col in [vector_column, id_column]:
        if not re.match(r'^[a-zA-Z0-9_]+$', col):
            raise ValueError(f"Invalid column name: {col}")
    
    if content_column and not re.match(r'^[a-zA-Z0-9_]+$', content_column):
        raise ValueError(f"Invalid content column name: {content_column}")
    
    if not validate_top_k(top_k):
        raise ValueError(f"Invalid top_k value: {top_k}")
    
    # Construct the SELECT clause
    select_clause = f"SELECT TOP {top_k} {id_column}"
    if content_column:
        select_clause += f", {content_column}"
<<<<<<< HEAD
    select_clause += f", VECTOR_COSINE({vector_column}, TO_VECTOR(?, DOUBLE)) AS score"
=======
    select_clause += f", VECTOR_COSINE({vector_column}, TO_VECTOR(?, FLOAT, {embedding_dim})) AS score"
>>>>>>> 64c8c6bb
    
    # Construct the WHERE clause
    where_clause = f"WHERE {vector_column} IS NOT NULL"
    if additional_where:
        where_clause += f" AND ({additional_where})"
    
    # Construct the full SQL query
    sql = f"""
        {select_clause}
        FROM {table_name}
        {where_clause}
        ORDER BY score DESC
    """
    
    return sql.strip()


def execute_vector_search_with_params(
    cursor: Any,
    sql: str,
    vector_string: str,
    table_name: str = "RAG.SourceDocuments"
) -> List[Tuple]:
    """
    Executes a vector search SQL query using parameters.
    
    Args:
        cursor: A database cursor object
        sql: The SQL query with ? placeholder
        vector_string: The vector string to use as parameter
        table_name: The table name for diagnostic queries (optional, defaults to RAG.SourceDocuments)
        
    Returns:
        List[Tuple]: The query results
    """
    results = []
    try:
        # Use the provided table name directly instead of parsing from SQL
        logger.debug(f"Using table name: {table_name}")
            
        count_sql = f"SELECT COUNT(*) FROM {table_name} WHERE embedding IS NOT NULL"
        logger.debug(f"Executing count SQL: {count_sql}")
        try:
            cursor.execute(count_sql)
            embedding_result = cursor.fetchone()
            # Handle both real results and mock objects
            if embedding_result:
                try:
                    embedding_count = embedding_result[0] if hasattr(embedding_result, '__getitem__') else 0
                except (TypeError, IndexError):
                    # Handle Mock objects or other non-subscriptable results
                    embedding_count = 0
            else:
                embedding_count = 0
            logger.debug(f"Table {table_name} has {embedding_count} rows with embeddings")
        except Exception as count_error:
            logger.error(f"Error executing count SQL: {count_error}")
            logger.error(f"Count SQL was: {count_sql}")
            # Skip count check and proceed with vector search
            embedding_count = 0
        
        # Also check total rows
        total_sql = f"SELECT COUNT(*) FROM {table_name}"
        logger.debug(f"Executing total SQL: {total_sql}")
        try:
            cursor.execute(total_sql)
            total_result = cursor.fetchone()
            # Handle both real results and mock objects
            if total_result:
                try:
                    total_count = total_result[0] if hasattr(total_result, '__getitem__') else 0
                except (TypeError, IndexError):
                    # Handle Mock objects or other non-subscriptable results
                    total_count = 0
            else:
                total_count = 0
            logger.debug(f"Table {table_name} has {total_count} total rows")
        except Exception as total_error:
            logger.error(f"Error executing total count SQL: {total_error}")
            logger.error(f"Total SQL was: {total_sql}")
            # Skip total count check and proceed with vector search
            total_count = 0
        
        logger.debug(f"Executing vector search SQL: {sql}")
        logger.debug(f"Vector string parameter: {vector_string[:100]}...")
        
        # Execute the SQL with parameter binding
        cursor.execute(sql, [vector_string])
        
        # Try to fetch results with better error handling
        try:
            fetched_rows = cursor.fetchall()
            if fetched_rows:
                results = fetched_rows
                # Handle Mock objects that don't have len()
                try:
                    result_count = len(results)
                    logger.debug(f"Found {result_count} results.")
                except (TypeError, AttributeError):
                    # Handle Mock objects or other non-sequence types
                    logger.debug("Found results (count unavailable due to mock object)")
            else:
                logger.debug("No results returned from vector search")
        except StopIteration as e:
            logger.error(f"StopIteration error during fetchall(): {e}")
            logger.error("This usually indicates the cursor is empty or in an invalid state")
            # Return empty results instead of raising
            results = []
        except Exception as fetch_error:
            logger.error(f"Error during fetchall(): {fetch_error}")
            raise
    except Exception as e:
        logger.error(f"Error during vector search: {e}")
        logger.error(f"SQL was: {sql}")
        logger.error(f"Vector parameter was: {vector_string[:100]}...")
        raise
    return results


def execute_vector_search(
    cursor: Any,
    sql: str
) -> List[Tuple]:
    """
    Executes a vector search SQL query using the provided cursor.
    Handles common errors and returns the results.

    Args:
        cursor: A database cursor object
        sql: The SQL query to execute

    Returns:
        List[Tuple]: The query results

    Raises:
        Exception: If the query execution fails

    Example:
        >>> cursor = connection.cursor()
        >>> sql = format_vector_search_sql(...)
        >>> results = execute_vector_search(cursor, sql)
    """
    results = []
    try:
        logger.debug(f"Executing vector search SQL: {sql[:100]}...")
        cursor.execute(sql)  # No parameters passed as all are interpolated
        fetched_rows = cursor.fetchall()
        if fetched_rows:
            results = fetched_rows
        logger.debug(f"Found {len(results)} results.")
    except Exception as e:
        logger.error(f"Error during vector search: {e}")
        # Re-raise the exception so the calling pipeline can handle it
        raise
    return results<|MERGE_RESOLUTION|>--- conflicted
+++ resolved
@@ -235,11 +235,7 @@
     select_clause = f"SELECT TOP {top_k} {id_column}"
     if content_column:
         select_clause += f", {content_column}"
-<<<<<<< HEAD
-    select_clause += f", VECTOR_COSINE({vector_column}, TO_VECTOR(?, DOUBLE)) AS score"
-=======
-    select_clause += f", VECTOR_COSINE({vector_column}, TO_VECTOR(?, FLOAT, {embedding_dim})) AS score"
->>>>>>> 64c8c6bb
+    select_clause += f", VECTOR_COSINE({vector_column}, TO_VECTOR(?, DOUBLE, {embedding_dim})) AS score"
     
     # Construct the WHERE clause
     where_clause = f"WHERE {vector_column} IS NOT NULL"
