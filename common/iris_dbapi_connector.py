"""
Connector for InterSystems IRIS using Python DBAPI
"""
import os
import logging

logger = logging.getLogger(__name__)

def _get_iris_dbapi_module():
    """
    Attempts to import and return the appropriate IRIS DBAPI module.
    
    Based on PyPI documentation for intersystems-irispython package:
    - The main import is 'import iris'
    - DBAPI functionality is accessed through the iris module
    - The package provides both native connections and DBAPI interface
    
    Returns:
        The IRIS DBAPI module if successfully imported, None otherwise.
    """
    try:
        import iris as iris_dbapi
        # Check if iris_dbapi module has _DBAPI submodule with connect method
        if hasattr(iris_dbapi, '_DBAPI') and hasattr(iris_dbapi._DBAPI, 'connect'):
            # The _DBAPI submodule provides the DBAPI interface
            logger.info("Successfully imported 'iris' module with DBAPI interface")
            return iris_dbapi._DBAPI
        elif hasattr(iris_dbapi, 'connect'):
            # The iris_dbapi module itself provides the DBAPI interface
            logger.info("Successfully imported 'iris' module with DBAPI interface")
            return iris_dbapi
        else:
            logger.warning("'iris' module imported but doesn't appear to have DBAPI interface (no 'connect' method)")
    except (ImportError, AttributeError) as e:
<<<<<<< HEAD
        logger.warning(f"Failed to import 'iris' module (circular import issue): {e}")
=======
        logger.error(f"Failed to import 'intersystems_iris.dbapi' module: {e}")
>>>>>>> 4b30a7e6
        
        # Fallback to direct iris import for older installations
        try:
            import iris
            if hasattr(iris, 'connect'):
                logger.info("Successfully imported 'iris' module with DBAPI interface (fallback)")
                return iris
            else:
                logger.warning("'iris' module imported but doesn't appear to have DBAPI interface (no 'connect' method)")
        except ImportError as e2:
            logger.warning(f"Failed to import 'iris' module as fallback: {e2}")
    
    # All import attempts failed
    logger.error(
        "InterSystems IRIS DBAPI module could not be imported. "
        "The 'iris' module was found but doesn't have the expected 'connect' method. "
        "Please ensure the 'intersystems-irispython' package is installed correctly. "
        "DBAPI connections will not be available."
    )
    return None

def get_iris_dbapi_connection():
    """
    Establishes a connection to InterSystems IRIS using DBAPI.

    Reads connection parameters from environment variables:
    - IRIS_HOST
    - IRIS_PORT
    - IRIS_NAMESPACE
    - IRIS_USER
    - IRIS_PASSWORD
    - IRIS_CONNECTION_STRING (if provided, overrides individual parameters)

    Returns:
        A DBAPI connection object or None if connection fails.
    """
    # Get the DBAPI module using lazy loading to avoid circular imports
    irisdbapi = get_iris_dbapi_module()
    
    if not irisdbapi:
        logger.error("Cannot create DBAPI connection: InterSystems IRIS DBAPI module is not available.")
        return None

    # For the iris module, we need to create a native connection first, then use it for DBAPI
    host = os.environ.get("IRIS_HOST", "localhost")
    port = int(os.environ.get("IRIS_PORT", 1972))
    namespace = os.environ.get("IRIS_NAMESPACE", "USER")
    user = os.environ.get("IRIS_USER", "_SYSTEM")
    password = os.environ.get("IRIS_PASSWORD", "SYS")

    try:
        logger.info(f"Attempting IRIS connection to {host}:{port}/{namespace} as user {user}")
        
        # Use the correct connection parameters format
        conn = irisdbapi.connect(
            hostname=host,
            port=port,
            namespace=namespace,
            username=user,
            password=password
        )
        
        # Validate the connection handle
        if conn is None:
            logger.error("DBAPI connection failed: _handle is NULL")
            return None
        
        # Test the connection with a simple query
        try:
            cursor = conn.cursor()
            if cursor is None:
                logger.error("DBAPI connection failed: cursor is NULL")
                conn.close()
                return None
            
            cursor.execute("SELECT 1")
            result = cursor.fetchone()
            cursor.close()
            
            if result is None:
                logger.error("DBAPI connection failed: test query returned NULL")
                conn.close()
                return None
                
        except Exception as test_e:
            logger.error(f"DBAPI connection validation failed: {test_e}")
            try:
                conn.close()
            except:
                pass
            return None
        
        logger.info("Successfully connected to IRIS using DBAPI interface.")
        return conn
        
    except Exception as e:
        logger.error(f"DBAPI connection failed: {e}")
        return None

# Lazy-loaded DBAPI module - initialized only when needed
_cached_irisdbapi = None

def get_iris_dbapi_module():
    """
    Get the IRIS DBAPI module with lazy loading to avoid circular imports.
    
    This function caches the module after first successful import to avoid
    repeated import attempts.
    
    Returns:
        The IRIS DBAPI module if available, None otherwise.
    """
    global _cached_irisdbapi
    
    if _cached_irisdbapi is None:
        _cached_irisdbapi = _get_iris_dbapi_module()
    
    return _cached_irisdbapi

# For backward compatibility, provide irisdbapi as a property-like access
@property
def irisdbapi():
    """Backward compatibility property for accessing the IRIS DBAPI module."""
    return get_iris_dbapi_module()

# Make irisdbapi available as module attribute through __getattr__
def __getattr__(name):
    """Module-level attribute access for backward compatibility."""
    if name == 'irisdbapi':
        return get_iris_dbapi_module()
    raise AttributeError(f"module '{__name__}' has no attribute '{name}'")

if __name__ == '__main__':
    # Basic test for the connection
    # Ensure environment variables are set (e.g., in a .env file or system-wide)
    # Example:
    # export IRIS_HOST="your_iris_host"
    # export IRIS_PORT="1972"
    # export IRIS_NAMESPACE="USER"
    # export IRIS_USER="your_user"
    # export IRIS_PASSWORD="your_password"
    logging.basicConfig(level=logging.INFO)
    connection = get_iris_dbapi_connection()
    if connection:
        try:
            cursor = connection.cursor()
            cursor.execute("SELECT %Version FROM %SYSTEM.Version")
            version = cursor.fetchone()
            logger.info(f"IRIS Version (DBAPI): {version[0]}")
            cursor.close()
        except Exception as e:
            logger.error(f"Error during DBAPI test query: {e}")
        finally:
            connection.close()
            logger.info("DBAPI connection closed.")
    else:
        logger.warning("DBAPI connection could not be established for testing.")<|MERGE_RESOLUTION|>--- conflicted
+++ resolved
@@ -32,11 +32,7 @@
         else:
             logger.warning("'iris' module imported but doesn't appear to have DBAPI interface (no 'connect' method)")
     except (ImportError, AttributeError) as e:
-<<<<<<< HEAD
-        logger.warning(f"Failed to import 'iris' module (circular import issue): {e}")
-=======
-        logger.error(f"Failed to import 'intersystems_iris.dbapi' module: {e}")
->>>>>>> 4b30a7e6
+        logger.error(f"Failed to import 'iris' module (circular import issue): {e}")
         
         # Fallback to direct iris import for older installations
         try:
