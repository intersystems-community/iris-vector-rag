--- conflicted
+++ resolved
@@ -3,11 +3,7 @@
   <Document name="intersystems-iris-rag.ZPM">
     <Module>
       <Name>intersystems-iris-rag</Name>
-<<<<<<< HEAD
-      <Version>0.1.1</Version>
-=======
       <Version>0.1.3</Version>
->>>>>>> 4e9f9b81
       <Description>A comprehensive, production-ready framework for implementing Retrieval Augmented Generation (RAG) pipelines using InterSystems IRIS as the vector database backend.</Description>
       <Keywords>RAG,Vector Search,Machine Learning,AI,IRIS,Python,Embeddings</Keywords>
       <Author>
