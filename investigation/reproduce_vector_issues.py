#!/usr/bin/env python3
"""
Reproduce Vector Issues in IRIS 2025.1

This script provides a simple, standalone way to reproduce two key issues:
1. Parameter substitution issues with TO_VECTOR in IRIS 2025.1
2. Inability to create views, computed columns, or materialized views with TO_VECTOR for HNSW indexing

=== COMPLETE SETUP INSTRUCTIONS FOR FRESH GIT CLONE ===

1. Clone the repository and navigate to the project directory:
   ```
   git clone https://gitlab.iscinternal.com/tdyar/rag-templates.git
   cd rag-templates
   ```

2. Start IRIS 2025.1 using Docker:
   ```
   docker-compose -f docker-compose.iris-only.yml up -d
   ```
   This will start an IRIS 2025.1 container with the necessary configuration.

3. Create a Python virtual environment and install dependencies:
   ```
   python -m venv venv
   source venv/bin/activate  # On Windows: venv\Scripts\activate
   pip install -r investigation/requirements.txt
   pip install fastembed intersystems-iris==5.1.2
   ```

4. Configure the connection to IRIS:
   The script uses the following default connection parameters:
   - Host: localhost
   - Port: 1972
   - Namespace: USER
   - Username: _SYSTEM
   - Password: SYS

   If you need to use different connection parameters, you can set them as environment variables:
   ```
   export IRIS_HOST=localhost
   export IRIS_PORT=1972
   export IRIS_NAMESPACE=USER
   export IRIS_USERNAME=_SYSTEM
   export IRIS_PASSWORD=SYS
   ```

5. Run the script:
   ```
   python investigation/reproduce_vector_issues.py
   ```

6. Interpreting the results:
   - The script will run a series of tests and display the results
   - Look for error messages that confirm the issues
   - The summary at the end will explain the implications of the test results

=== WHAT THIS SCRIPT TESTS ===

1. Parameter Substitution Issues:
   - Direct query with parameter markers for TO_VECTOR
   - Query with string interpolation for TO_VECTOR

2. View Creation Issues:
   - Creating a view with TO_VECTOR
   - Creating a table with a computed column using TO_VECTOR
   - Creating a materialized view with TO_VECTOR

=== EXPECTED RESULTS ===

All tests are expected to fail with specific error messages that confirm the issues.
These failures demonstrate that the dual-table architecture with ObjectScript triggers
is the only viable approach for implementing HNSW indexing in IRIS 2025.1.

For more details, see the following documentation:
- docs/HNSW_VIEW_TEST_RESULTS.md
- docs/VECTOR_SEARCH_DOCUMENTATION_INDEX.md
- docs/HNSW_INDEXING_RECOMMENDATIONS.md
"""

import os
import sys
import logging
from typing import List, Dict, Any, Tuple, Optional
import traceback
from sqlalchemy import text, create_engine

# Add project root to path to import from common/
sys.path.append(os.path.abspath(os.path.join(os.path.dirname(__file__), '..')))

try:
    from common.iris_connector import get_iris_connection
except ImportError:
    traceback.print_exc()
    print("Error: Could not import get_iris_connection. Make sure you're running this script from the project root.")
    sys.exit(1)

try:
    from fastembed import TextEmbedding
except ImportError:
    print("Error: fastembed not installed. Install it with: pip install fastembed")
    sys.exit(1)

# Set up logging
logging.basicConfig(level=logging.INFO, 
                    format='%(asctime)s - %(name)s - %(levelname)s - %(message)s')
logger = logging.getLogger("reproduce_vector_issues")

# Test data
TEST_DOCUMENT = "Vector search enables similarity-based retrieval of documents using embedding vectors."

class VectorIssuesReproducer:
    def __init__(self):
        """Initialize the test with IRIS connection and embedding model."""
        try:
            self.conn = get_iris_connection()
            logger.info("Successfully connected to IRIS")
        except Exception as e:
            logger.error(f"Failed to connect to IRIS: {e}")
            sys.exit(1)
            
        try:
            self.embedding_model = TextEmbedding("sentence-transformers/all-MiniLM-L6-v2")
            logger.info("Successfully loaded embedding model")
        except Exception as e:
            logger.error(f"Failed to load embedding model: {e}")
            sys.exit(1)
            
        self.table_name = "VectorIssuesTest"
        self.view_name = "VectorIssuesView"
        self.embedding_dim = 384  # dimension for all-MiniLM-L6-v2
        
    def setup_database(self):
        """Set up the database table for testing."""
        cursor = self.conn.cursor()
        
        try:
            # Drop the view and table if they exist
            logger.info("Dropping view and table if they exist...")
            drop_view_sql = f"""
            DROP VIEW IF EXISTS {self.view_name}
            """
            cursor.execute(drop_view_sql)
            
            drop_table_sql = f"""
            DROP TABLE IF EXISTS {self.table_name}
            """
            cursor.execute(drop_table_sql)
            
            # Create base table with VARCHAR column for embeddings
            logger.info("Creating base table with VARCHAR column for embeddings...")
            create_table_sql = f"""
            CREATE TABLE {self.table_name} (
                id VARCHAR(100) PRIMARY KEY,
                text_content TEXT,
                embedding VARCHAR(60000)
            )
            """
            cursor.execute(create_table_sql)
            self.conn.commit()
            logger.info(f"✅ Successfully created table {self.table_name}")
            
        except Exception as e:
            logger.error(f"Error setting up database: {e}")
            self.conn.rollback()
        finally:
            cursor.close()
    
    def generate_embedding(self, text: str) -> List[float]:
        """Generate embedding for the given text."""
        embeddings = list(self.embedding_model.embed([text]))
        embedding = embeddings[0]
        return embedding.tolist()
    
    def store_document(self):
        """Store a test document with embedding as string."""
        embedding = self.generate_embedding(TEST_DOCUMENT)
        embedding_str = ','.join(map(str, embedding))
        
        cursor = self.conn.cursor()
        
        try:
            # Insert document with embedding as string
            insert_sql = f"""
            INSERT INTO {self.table_name} (id, text_content, embedding)
            VALUES (?, ?, ?)
            """
            
            cursor.execute(insert_sql, ("doc1", TEST_DOCUMENT, embedding_str))
            self.conn.commit()
            logger.info("✅ Successfully inserted document with embedding as string")
            
        except Exception as e:
            logger.error(f"Error storing document: {e}")
            self.conn.rollback()
        finally:
            cursor.close()
    
    def test_parameter_substitution(self):
        """Test parameter substitution issues with TO_VECTOR."""
        logger.info("\n=== TEST 1: Parameter Substitution Issues with TO_VECTOR ===\n")
        
        embedding = self.generate_embedding(TEST_DOCUMENT)
        embedding_str = ','.join(map(str, embedding))
        
        cursor = self.conn.cursor()
        engine = create_engine("iris://superuser:SYS@localhost:1972/USER")
        
        try:
            # Test 1: Direct query with parameter for TO_VECTOR
            logger.info("Test 1a: Direct query with parameter for TO_VECTOR")
            query_sql1 = f"""
            SELECT Top ? VECTOR_COSINE(
                TO_VECTOR(?, double, {self.embedding_dim}),
                TO_VECTOR(?, double, {self.embedding_dim})
<<<<<<< HEAD
            ) AS score
            """
            
            query_sql = f"""
            SELECT Top :top VECTOR_COSINE(
                TO_VECTOR(:vector1, double, {self.embedding_dim}),
                TO_VECTOR(:vector2, double, {self.embedding_dim})
=======
>>>>>>> 3ed052c6
            ) AS score
            """
        
            print(query_sql)
            
            # Print SQL for DBeaver/SQL Shell
            logger.info("\n--- SQL FOR DBEAVER/SQL SHELL ---")
            logger.info("-- Test 1a: Direct query with parameter markers")
            logger.info("-- NOTE: This is the full SQL with actual embedding values (no parameters)")
            logger.info(f"""
SELECT VECTOR_COSINE(
    TO_VECTOR('{embedding_str}', 'double', {self.embedding_dim}),
    TO_VECTOR('{embedding_str}', 'double', {self.embedding_dim})
) AS score;
            """)
            
            # Also save to a file for easy access
            with open('investigation/sql_for_dbeaver_test1a.sql', 'w') as f:
                f.write(f"""
-- Test 1a: Direct query with parameter markers
-- NOTE: This is the full SQL with actual embedding values (no parameters)
SELECT VECTOR_COSINE(
    TO_VECTOR('{embedding_str}', 'double', {self.embedding_dim}),
    TO_VECTOR('{embedding_str}', 'double', {self.embedding_dim})
) AS score;
                """)
            logger.info("-- Full SQL saved to investigation/sql_for_dbeaver_test1a.sql")
            
            try:
                cursor.execute(query_sql1, [5, embedding_str, embedding_str])
                result = cursor.fetchone()
                logger.info(f"✅ Successfully executed query with TO_VECTOR and parameter markers: {result}")
            except Exception as e:
                traceback.print_exc()
                logger.error(f"❌ Error executing query with TO_VECTOR and parameter markers: {e}")
                #logger.error("This confirms that TO_VECTOR doesn't accept parameter markers in IRIS 2025.1")
            
            try:
                with engine.connect() as conn:
                    with conn.begin():
                        results = conn.execute(text(query_sql), {"vector1": embedding_str, "vector2": embedding_str, "top": 5})
                        result = results.fetchone()
                        logger.info(f"✅ Successfully executed query with SQLAlchemy and TO_VECTOR and parameter markers: {result}")
            except Exception as e:
               # traceback.print_exc()
                logger.error(f"❌ Error executing query with TO_VECTOR and parameter markers: {e}")
                #logger.error("This confirms that TO_VECTOR with SQLALCHEMY doesn't accept parameter markers in IRIS 2025.1")
            
            
            # Test 2: Query with string interpolation
            logger.info("\nTest 1b: Query with string interpolation")
            query_sql = text(f"""
            SELECT VECTOR_COSINE(
                TO_VECTOR('{embedding_str}', double, {self.embedding_dim}),
                TO_VECTOR('{embedding_str}', double, {self.embedding_dim})
            ) AS score
<<<<<<< HEAD
            """)
        
           # print(query_sql)
=======
            """
            
            # Print SQL for DBeaver/SQL Shell
            logger.info("\n--- SQL FOR DBEAVER/SQL SHELL ---")
            logger.info("-- Test 1b: Query with string interpolation")
            logger.info("-- NOTE: This is the full SQL with actual embedding values")
            logger.info(f"""
SELECT VECTOR_COSINE(
    TO_VECTOR('{embedding_str}', 'double', {self.embedding_dim}),
    TO_VECTOR('{embedding_str}', 'double', {self.embedding_dim})
) AS score;
            """)
            
            # Also save to a file for easy access
            with open('investigation/sql_for_dbeaver_test1b.sql', 'w') as f:
                f.write(f"""
-- Test 1b: Query with string interpolation
-- NOTE: This is the full SQL with actual embedding values
SELECT VECTOR_COSINE(
    TO_VECTOR('{embedding_str}', 'double', {self.embedding_dim}),
    TO_VECTOR('{embedding_str}', 'double', {self.embedding_dim})
) AS score;
                """)
            logger.info("-- Full SQL saved to investigation/sql_for_dbeaver_test1b.sql")
            
>>>>>>> 3ed052c6
            try:
                cursor.execute(query_sql)
                result = cursor.fetchone()
                logger.info(f"✅ Successfully executed query with TO_VECTOR and string interpolation: {result}")
            except Exception as e:
                traceback.print_exc()
                logger.error(f"❌ Error executing query with TO_VECTOR and string interpolation: {e}")
                #logger.error("This suggests that even string interpolation has issues with TO_VECTOR in IRIS 2025.1")
            
        except Exception as e:
            logger.error(f"Error in parameter substitution test: {e}")
        finally:
            cursor.close()
    
    def test_view_creation(self):
        """Test creating views, computed columns, and materialized views with TO_VECTOR."""
        logger.info("\n=== TEST 2: View Creation Issues with TO_VECTOR ===\n")
        
        cursor = self.conn.cursor()
        
        try:
            # Test 1: Create view with TO_VECTOR
            # Removed text() 
            logger.info("Test 2a: Create view with TO_VECTOR")
            create_view_sql = f"""
            CREATE VIEW {self.view_name} AS
            SELECT
                id,
                text_content,
                TO_VECTOR(embedding, double, {self.embedding_dim}) AS vector_embedding
            FROM {self.table_name}
            """
            
            # Print SQL for DBeaver/SQL Shell
            logger.info("\n--- SQL FOR DBEAVER/SQL SHELL ---")
            logger.info("-- Test 2a: Create view with TO_VECTOR")
            logger.info(f"""
CREATE VIEW VectorView AS
SELECT
    id,
    text_content,
    TO_VECTOR(embedding, 'double', {self.embedding_dim}) AS vector_embedding
FROM {self.table_name};
            """)
            
            # Also save to a file for easy access
            with open('investigation/sql_for_dbeaver_test2a.sql', 'w') as f:
                f.write(f"""
-- Test 2a: Create view with TO_VECTOR
CREATE VIEW VectorView AS
SELECT
    id,
    text_content,
    TO_VECTOR(embedding, 'double', {self.embedding_dim}) AS vector_embedding
FROM {self.table_name};
                """)
            logger.info("-- Full SQL saved to investigation/sql_for_dbeaver_test2a.sql")
            
            try:
                cursor.execute(create_view_sql)
                self.conn.commit()
                logger.info("✅ Successfully created view with TO_VECTOR")
                
                # Try to create HNSW index on the view
                logger.info("Attempting to create HNSW index on the view...")
                create_index_sql = f"""
                CREATE INDEX idx_{self.view_name}_vector ON {self.view_name} (vector_embedding) USING HNSW
                """
                
<<<<<<< HEAD
                create_index_sql1 = f"""CREATE INDEX HNSWIndex ON TABLE scotch_reviews (description_vector) AS HNSW(M=80, Distance='DotProduct')"""
                
                print(create_index_sql)
=======
                # Print SQL for DBeaver/SQL Shell
                logger.info("\n--- SQL FOR DBEAVER/SQL SHELL ---")
                logger.info("-- Create HNSW index on view")
                logger.info(f"""
CREATE INDEX idx_vector_view ON VectorView (vector_embedding) USING HNSW;
                """)
                
                # Also save to a file for easy access
                with open('investigation/sql_for_dbeaver_test2a_index.sql', 'w') as f:
                    f.write(f"""
-- Create HNSW index on view
CREATE INDEX idx_vector_view ON VectorView (vector_embedding) USING HNSW;
                    """)
                logger.info("-- Full SQL saved to investigation/sql_for_dbeaver_test2a_index.sql")
                
>>>>>>> 3ed052c6
                try:
                    cursor.execute(create_index_sql)
                    self.conn.commit()
                    logger.info("✅ Successfully created HNSW index on the view!")
                except Exception as e_index:
                    logger.error(f"❌ Failed to create HNSW index on the view: {e_index}")
                    logger.error("This confirms that HNSW indexes cannot be created on views with TO_VECTOR.")
                    self.conn.rollback()
                
            except Exception as e_view:
                traceback.print_exc()
                logger.error(f"❌ Failed to create view with TO_VECTOR: {e_view}")
                self.conn.rollback()
            
            # Test 2: Create table with computed column
            logger.info("\nTest 2b: Create table with computed column")
            drop_computed_table_sql = f"""
            DROP TABLE IF EXISTS ComputedVectorTest
            """
            cursor.execute(drop_computed_table_sql)
            
            create_computed_table_sql = f"""
            CREATE TABLE ComputedVectorTest (
                id VARCHAR(100) PRIMARY KEY,
                text_content TEXT,
                embedding VARCHAR(60000),
                vector_embedding AS TO_VECTOR(embedding, double, {self.embedding_dim})
            )
            """
            
            # Print SQL for DBeaver/SQL Shell
            logger.info("\n--- SQL FOR DBEAVER/SQL SHELL ---")
            logger.info("-- Test 2b: Create table with computed column")
            logger.info(f"""
CREATE TABLE ComputedVectorTest (
    id VARCHAR(100) PRIMARY KEY,
    text_content TEXT,
    embedding VARCHAR(60000),
    vector_embedding AS TO_VECTOR(embedding, 'double', {self.embedding_dim})
);
            """)
            
            # Also save to a file for easy access
            with open('investigation/sql_for_dbeaver_test2b.sql', 'w') as f:
                f.write(f"""
-- Test 2b: Create table with computed column
CREATE TABLE ComputedVectorTest (
    id VARCHAR(100) PRIMARY KEY,
    text_content TEXT,
    embedding VARCHAR(60000),
    vector_embedding AS TO_VECTOR(embedding, 'double', {self.embedding_dim})
);
                """)
            logger.info("-- Full SQL saved to investigation/sql_for_dbeaver_test2b.sql")
            
            try:
                cursor.execute(create_computed_table_sql)
                self.conn.commit()
                logger.info("✅ Successfully created table with computed column!")
                
                # Try to create HNSW index on the computed column
                logger.info("Attempting to create HNSW index on the computed column...")
                create_computed_index_sql = f"""
                CREATE INDEX idx_computed_vector ON ComputedVectorTest (vector_embedding) USING HNSW
                """
                
                # Print SQL for DBeaver/SQL Shell
                logger.info("\n--- SQL FOR DBEAVER/SQL SHELL ---")
                logger.info("-- Create HNSW index on computed column")
                logger.info(f"""
CREATE INDEX idx_computed_vector ON ComputedVectorTest (vector_embedding) USING HNSW;
                """)
                
                # Also save to a file for easy access
                with open('investigation/sql_for_dbeaver_test2b_index.sql', 'w') as f:
                    f.write(f"""
-- Create HNSW index on computed column
CREATE INDEX idx_computed_vector ON ComputedVectorTest (vector_embedding) USING HNSW;
                    """)
                logger.info("-- Full SQL saved to investigation/sql_for_dbeaver_test2b_index.sql")
                
                cursor.execute(create_computed_index_sql)
                self.conn.commit()
                logger.info("✅ Successfully created HNSW index on the computed column!")
            except Exception as e_computed:
                logger.error(f"❌ Failed to create table with computed column: {e_computed}")
                self.conn.rollback()
            
            # Test 3: Create a materialized view
            logger.info("\nTest 2c: Create a materialized view")
            drop_mat_view_sql = f"""
            DROP TABLE IF EXISTS MaterializedVectorView
            """
            cursor.execute(drop_mat_view_sql)
            
            try:
                create_mat_view_sql = f"""
                CREATE TABLE MaterializedVectorView AS
                SELECT
                    id,
                    text_content,
                    TO_VECTOR(embedding, double, {self.embedding_dim}) AS vector_embedding
                FROM {self.table_name}
                """
                
                # Print SQL for DBeaver/SQL Shell
                logger.info("\n--- SQL FOR DBEAVER/SQL SHELL ---")
                logger.info("-- Test 2c: Create a materialized view")
                logger.info(f"""
CREATE TABLE MaterializedVectorView AS
SELECT
    id,
    text_content,
    TO_VECTOR(embedding, 'double', {self.embedding_dim}) AS vector_embedding
FROM {self.table_name};
                """)
                
                # Also save to a file for easy access
                with open('investigation/sql_for_dbeaver_test2c.sql', 'w') as f:
                    f.write(f"""
-- Test 2c: Create a materialized view
CREATE TABLE MaterializedVectorView AS
SELECT
    id,
    text_content,
    TO_VECTOR(embedding, 'double', {self.embedding_dim}) AS vector_embedding
FROM {self.table_name};
                    """)
                logger.info("-- Full SQL saved to investigation/sql_for_dbeaver_test2c.sql")
                
                cursor.execute(create_mat_view_sql)
                self.conn.commit()
                logger.info("✅ Successfully created materialized view!")
                
                # Try to create HNSW index on the materialized view
                logger.info("Attempting to create HNSW index on the materialized view...")
                create_mat_index_sql = f"""
                CREATE INDEX idx_mat_vector ON MaterializedVectorView (vector_embedding) USING HNSW
                """
                
                # Print SQL for DBeaver/SQL Shell
                logger.info("\n--- SQL FOR DBEAVER/SQL SHELL ---")
                logger.info("-- Create HNSW index on materialized view")
                logger.info(f"""
CREATE INDEX idx_mat_vector ON MaterializedVectorView (vector_embedding) USING HNSW;
                """)
                
                # Also save to a file for easy access
                with open('investigation/sql_for_dbeaver_test2c_index.sql', 'w') as f:
                    f.write(f"""
-- Create HNSW index on materialized view
CREATE INDEX idx_mat_vector ON MaterializedVectorView (vector_embedding) USING HNSW;
                    """)
                logger.info("-- Full SQL saved to investigation/sql_for_dbeaver_test2c_index.sql")
                
                cursor.execute(create_mat_index_sql)
                self.conn.commit()
                logger.info("✅ Successfully created HNSW index on the materialized view!")
            except Exception as e_mat:
                logger.error(f"❌ Failed to create materialized view: {e_mat}")
                self.conn.rollback()
            
        except Exception as e:
            logger.error(f"Error in view creation test: {e}")
        finally:
            cursor.close()

    def run_tests(self):
        """Run all tests."""
        logger.info("Starting Vector Issues Reproduction Tests with IRIS 2025.1")
        
        self.setup_database()
        self.store_document()
        #self.test_parameter_substitution()
        self.test_view_creation()
        
        logger.info("\nTests completed. Check the logs above for results.")
        logger.info("\nSummary of Key Findings:")
        logger.info("1. Parameter Substitution Issues: TO_VECTOR doesn't accept parameter markers in IRIS 2025.1")
        logger.info("2. View Creation Issues: Views, computed columns, and materialized views with TO_VECTOR don't work with HNSW indexing")
        logger.info("\nThese failures demonstrate that the dual-table architecture with ObjectScript triggers is the only viable approach for HNSW indexing.")

if __name__ == "__main__":
    reproducer = VectorIssuesReproducer()
    reproducer.run_tests()<|MERGE_RESOLUTION|>--- conflicted
+++ resolved
@@ -213,20 +213,8 @@
             SELECT Top ? VECTOR_COSINE(
                 TO_VECTOR(?, double, {self.embedding_dim}),
                 TO_VECTOR(?, double, {self.embedding_dim})
-<<<<<<< HEAD
             ) AS score
             """
-            
-            query_sql = f"""
-            SELECT Top :top VECTOR_COSINE(
-                TO_VECTOR(:vector1, double, {self.embedding_dim}),
-                TO_VECTOR(:vector2, double, {self.embedding_dim})
-=======
->>>>>>> 3ed052c6
-            ) AS score
-            """
-        
-            print(query_sql)
             
             # Print SQL for DBeaver/SQL Shell
             logger.info("\n--- SQL FOR DBEAVER/SQL SHELL ---")
@@ -279,11 +267,6 @@
                 TO_VECTOR('{embedding_str}', double, {self.embedding_dim}),
                 TO_VECTOR('{embedding_str}', double, {self.embedding_dim})
             ) AS score
-<<<<<<< HEAD
-            """)
-        
-           # print(query_sql)
-=======
             """
             
             # Print SQL for DBeaver/SQL Shell
@@ -309,7 +292,6 @@
                 """)
             logger.info("-- Full SQL saved to investigation/sql_for_dbeaver_test1b.sql")
             
->>>>>>> 3ed052c6
             try:
                 cursor.execute(query_sql)
                 result = cursor.fetchone()
@@ -379,11 +361,6 @@
                 CREATE INDEX idx_{self.view_name}_vector ON {self.view_name} (vector_embedding) USING HNSW
                 """
                 
-<<<<<<< HEAD
-                create_index_sql1 = f"""CREATE INDEX HNSWIndex ON TABLE scotch_reviews (description_vector) AS HNSW(M=80, Distance='DotProduct')"""
-                
-                print(create_index_sql)
-=======
                 # Print SQL for DBeaver/SQL Shell
                 logger.info("\n--- SQL FOR DBEAVER/SQL SHELL ---")
                 logger.info("-- Create HNSW index on view")
@@ -399,7 +376,6 @@
                     """)
                 logger.info("-- Full SQL saved to investigation/sql_for_dbeaver_test2a_index.sql")
                 
->>>>>>> 3ed052c6
                 try:
                     cursor.execute(create_index_sql)
                     self.conn.commit()
